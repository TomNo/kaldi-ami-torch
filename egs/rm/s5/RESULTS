--- conflicted
+++ resolved
@@ -163,10 +163,6 @@
 %WER 7.73 [ 969 / 12533, 74 ins, 157 del, 738 sub ] exp/nnet5e_mpe_gpu/decode_ug_epoch4/wer_9
 
 
-<<<<<<< HEAD
-
-=======
->>>>>>> 2a4ba8b2
 # Some system combination experiments.
 %WER 3.18 [ 398 / 12533, 60 ins, 75 del, 263 sub ] exp/combine_1_2a/decode/wer_4
 %WER 1.56 [ 196 / 12533, 27 ins, 32 del, 137 sub ] exp/combine_sgmm2_4a_3b/decode/wer_2
@@ -234,40 +230,6 @@
 %WER 7.36 [ 923 / 12533, 85 ins, 148 del, 690 sub ] exp/nnet2_online_wsj/nnet_ms_a_smbr_0.00005/1/decode_ug_epoch4/wer_13
 
 
-<<<<<<< HEAD
-### nnet1 results ###
-# DNN systems (Karel - 25.9.2014)
-# Per-frame cross-entropy training
-%WER 1.63 [ 204 / 12533, 32 ins, 42 del, 130 sub ] exp/dnn4b_pretrain-dbn_dnn/decode/wer_3
-%WER 7.77 [ 974 / 12533, 81 ins, 158 del, 735 sub ] exp/dnn4b_pretrain-dbn_dnn/decode_ug/wer_7
-# Sequence-based sMBR training
-%WER 1.61 [ 202 / 12533, 32 ins, 42 del, 128 sub ] exp/dnn4b_pretrain-dbn_dnn_smbr/decode_it1/wer_3
-%WER 1.62 [ 203 / 12533, 33 ins, 42 del, 128 sub ] exp/dnn4b_pretrain-dbn_dnn_smbr/decode_it2/wer_3
-%WER 1.63 [ 204 / 12533, 32 ins, 42 del, 130 sub ] exp/dnn4b_pretrain-dbn_dnn_smbr/decode_it3/wer_3
-%WER 1.64 [ 206 / 12533, 32 ins, 42 del, 132 sub ] exp/dnn4b_pretrain-dbn_dnn_smbr/decode_it4/wer_3
-%WER 1.63 [ 204 / 12533, 32 ins, 41 del, 131 sub ] exp/dnn4b_pretrain-dbn_dnn_smbr/decode_it5/wer_3
-%WER 1.64 [ 206 / 12533, 20 ins, 58 del, 128 sub ] exp/dnn4b_pretrain-dbn_dnn_smbr/decode_it6/wer_5
-
-# CNN systems (Karel - 25.9.2014)
-%WER 1.89 [ 237 / 12533, 30 ins, 47 del, 160 sub ] exp/cnn4c/decode/wer_3 # per-frame training
-# 2D-CNN system (from Harish Mallidi, run by Karel - 22.6.2015)
-%WER 2.07 [ 260 / 12533, 32 ins, 60 del, 168 sub ] exp/cnn2d4c/decode/wer_4_0.0 # per-frame training
-
-# Joint training with WSJ data, FBANK+pitch features. 2 softmax layers, multitask training,
-# (Karel - 10.7.2015)
-%WER 1.52 [ 191 / 12533, 17 ins, 52 del, 122 sub ] exp/dnn4e-fbank_blocksoftmax/decode/wer_4_0.5
-%WER 7.86 [ 985 / 12533, 84 ins, 160 del, 741 sub ] exp/dnn4e-fbank_blocksoftmax/decode_ug/wer_8_0.0
-
-# LSTM result
-for x in exp/lstm4f/decode*; do [ -d $x ] && grep WER $x/wer_* | utils/best_wer.sh; done
-%WER 2.04 [ 256 / 12533, 18 ins, 60 del, 178 sub ] exp/lstm4f_c512_r200_c512_r200_lr0.0001_mmt0.9_clip50/decode/wer_4_0.5
-# BLSTM result
-%WER 2.09 [ 262 / 12533, 25 ins, 69 del, 168 sub ] exp/blstm4g/decode/wer_4_0.0
-
-### nnet1 results, the end ###
-=======
-
-
 ### nnet1 results ###
 
 # dnn4b, MFCC,LDA,fMLLR feaures, (Karel - 30.7.2015)
@@ -321,4 +283,3 @@
 %WER 2.09 [ 262 / 12533, 25 ins, 69 del, 168 sub ] exp/blstm4g/decode/wer_4_0.0
 
 ### ^^^ nnet1 results ^^^ ###
->>>>>>> 2a4ba8b2
