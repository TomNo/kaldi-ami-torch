--- conflicted
+++ resolved
@@ -50,16 +50,12 @@
   sgmm_group_extra_opts=( ) 
   sgmm_denlats_extra_opts=( --num-threads 1 )
   dnn_denlats_extra_opts=( --num-threads 1 )
-<<<<<<< HEAD
 
   dnn_cpu_parallel_opts=(--minibatch-size 128 --num-jobs-nnet 8 --num-threads 16 \
                          --parallel-opts "-pe smp 16" )
   dnn_gpu_parallel_opts=(--minibatch-size 128 --num-jobs-nnet 4 --num-threads 1 )
 
-=======
-  dnn_parallel_opts="-l gpu=1"
   dnn_gpu_mpe_parallel_opts=(--num-jobs-nnet 4 --num-threads 1)
->>>>>>> a7cbbf6b
 else
   decode_extra_opts=(--num-threads 6 --parallel-opts "-pe smp 6 -l mem_free=4G,ram_free=0.7G")
   sgmm_train_extra_opts=( --num-iters 25 )
